#[allow(unused_imports)]
use pact_matching::models::*;
#[allow(unused_imports)]
use env_logger;
#[allow(unused_imports)]
use pact_matching::match_request;
#[allow(unused_imports)]
use rustc_serialize::json::Json;
#[allow(unused_imports)]
use expectest::prelude::*;

#[test]
fn array_in_different_order() {
    env_logger::init().unwrap_or(());
    let pact = Json::from_str(r#"
      {
        "match": false,
        "comment": "Favourite colours in wrong order",
        "expected" : {
          "method": "POST",
          "path": "/",
          "query": "",
          "headers": {},
          "body": {
            "alligator":{
              "favouriteColours": ["red","blue"]
            }
          }
        },
        "actual": {
          "method": "POST",
          "path": "/",
          "query": "",
          "headers": {},
          "body": {
            "alligator":{
              "favouriteColours": ["blue", "red"]
            }
          }
        }
      }
    "#).unwrap();

    let expected = Request::from_json(&pact.find("expected").unwrap(), &PactSpecification::V1_1);
    println!("{:?}", expected);
    let actual = Request::from_json(&pact.find("actual").unwrap(), &PactSpecification::V1_1);
    println!("{:?}", actual);
    let pact_match = pact.find("match").unwrap();
    if pact_match.as_boolean().unwrap() {
       expect!(match_request(expected, actual)).to(be_empty());
    } else {
       expect!(match_request(expected, actual)).to_not(be_empty());
    }
}

#[test]
fn different_value_found_at_index() {
    env_logger::init().unwrap_or(());
    let pact = Json::from_str(r#"
      {
        "match": false,
        "comment": "Incorrect favourite colour",
        "expected" : {
          "method": "POST",
          "path": "/",
          "query": "",
          "headers": {},
          "body": {
            "alligator":{
              "favouriteColours": ["red","blue"]
            }
          }
        },
        "actual": {
          "method": "POST",
          "path": "/",
          "query": "",
          "headers": {},
          "body": {
            "alligator":{
              "favouriteColours": ["red","taupe"]
            }
          }
        }
      }
    "#).unwrap();

    let expected = Request::from_json(&pact.find("expected").unwrap(), &PactSpecification::V1_1);
    println!("{:?}", expected);
    let actual = Request::from_json(&pact.find("actual").unwrap(), &PactSpecification::V1_1);
    println!("{:?}", actual);
    let pact_match = pact.find("match").unwrap();
    if pact_match.as_boolean().unwrap() {
       expect!(match_request(expected, actual)).to(be_empty());
    } else {
       expect!(match_request(expected, actual)).to_not(be_empty());
    }
}

#[test]
fn different_value_found_at_key() {
    env_logger::init().unwrap_or(());
    let pact = Json::from_str(r#"
      {
        "match": false,
        "comment": "Incorrect value at alligator name",
        "expected" : {
          "method": "POST",
          "path": "/",
          "query": "",
          "headers": {},
          "body": {
            "alligator":{
              "name": "Mary"
            }
          }
        },
        "actual": {
          "method": "POST",
          "path": "/",
          "query": "",
          "headers": {},
          "body": {
            "alligator":{
              "name": "Fred"
            }
          }
        }
      }
    "#).unwrap();

    let expected = Request::from_json(&pact.find("expected").unwrap(), &PactSpecification::V1_1);
    println!("{:?}", expected);
    let actual = Request::from_json(&pact.find("actual").unwrap(), &PactSpecification::V1_1);
    println!("{:?}", actual);
    let pact_match = pact.find("match").unwrap();
    if pact_match.as_boolean().unwrap() {
       expect!(match_request(expected, actual)).to(be_empty());
    } else {
       expect!(match_request(expected, actual)).to_not(be_empty());
    }
}

#[test]
fn matches() {
    env_logger::init().unwrap_or(());
    let pact = Json::from_str(r#"
      {
        "match": true,
        "comment": "Requests match",
        "expected" : {
          "method": "POST",
          "path": "/",
          "query": "",
          "headers": {},
          "body": {
            "alligator":{
              "name": "Mary",
              "feet": 4,
              "favouriteColours": ["red","blue"]
            }
          }
        },
        "actual": {
          "method": "POST",
          "path": "/",
          "query": "",
          "headers": {},
          "body": {
            "alligator":{
              "feet": 4,
              "name": "Mary",
              "favouriteColours": ["red","blue"]
            }
          }
        }
      }
    "#).unwrap();

    let expected = Request::from_json(&pact.find("expected").unwrap(), &PactSpecification::V1_1);
    println!("{:?}", expected);
    let actual = Request::from_json(&pact.find("actual").unwrap(), &PactSpecification::V1_1);
    println!("{:?}", actual);
    let pact_match = pact.find("match").unwrap();
    if pact_match.as_boolean().unwrap() {
       expect!(match_request(expected, actual)).to(be_empty());
    } else {
       expect!(match_request(expected, actual)).to_not(be_empty());
    }
}

#[test]
fn missing_body_found_when_empty_expected() {
    env_logger::init().unwrap_or(());
    let pact = Json::from_str(r#"
      {
        "match": true,
        "comment": "Missing body found, when an empty body was expected",
        "expected" : {
          "method": "POST",
          "path": "/",
          "query": "",
          "body": null
        },
        "actual": {
          "method": "POST",
          "path": "/",
          "query": ""
        }
      }
    "#).unwrap();

    let expected = Request::from_json(&pact.find("expected").unwrap(), &PactSpecification::V1_1);
    println!("{:?}", expected);
    let actual = Request::from_json(&pact.find("actual").unwrap(), &PactSpecification::V1_1);
    println!("{:?}", actual);
    let pact_match = pact.find("match").unwrap();
    if pact_match.as_boolean().unwrap() {
       expect!(match_request(expected, actual)).to(be_empty());
    } else {
       expect!(match_request(expected, actual)).to_not(be_empty());
    }
}

#[test]
fn missing_body_no_content_type() {
    env_logger::init().unwrap_or(());
    let pact = Json::from_str(r#"
      {
        "match": true,
        "comment": "Missing body, no content-type",
        "expected" : {
          "method": "POST",
          "path": "/",
          "query": ""
        },
        "actual": {
          "method": "POST",
          "path": "/",
          "query": "",
          "headers": {"Content-Type": "application/json"},
          "body": {
            "alligator": {
              "age": 3
            }
          }
        }
      }
    "#).unwrap();

    let expected = Request::from_json(&pact.find("expected").unwrap(), &PactSpecification::V1_1);
    println!("{:?}", expected);
    let actual = Request::from_json(&pact.find("actual").unwrap(), &PactSpecification::V1_1);
    println!("{:?}", actual);
    let pact_match = pact.find("match").unwrap();
    if pact_match.as_boolean().unwrap() {
       expect!(match_request(expected, actual)).to(be_empty());
    } else {
       expect!(match_request(expected, actual)).to_not(be_empty());
    }
}

#[test]
fn missing_body() {
    env_logger::init().unwrap_or(());
    let pact = Json::from_str(r#"
      {
        "match": true,
        "comment": "Missing body",
        "expected" : {
          "method": "POST",
          "path": "/",
          "query": "",
          "headers": {"Content-Type": "application/json"}
        },
        "actual": {
          "method": "POST",
          "path": "/",
          "query": "",
          "headers": {"Content-Type": "application/json"},
          "body": {
            "alligator": {
              "age": 3
            }
          }
        }
      }
    "#).unwrap();

    let expected = Request::from_json(&pact.find("expected").unwrap(), &PactSpecification::V1_1);
    println!("{:?}", expected);
    let actual = Request::from_json(&pact.find("actual").unwrap(), &PactSpecification::V1_1);
    println!("{:?}", actual);
    let pact_match = pact.find("match").unwrap();
    if pact_match.as_boolean().unwrap() {
       expect!(match_request(expected, actual)).to(be_empty());
    } else {
       expect!(match_request(expected, actual)).to_not(be_empty());
    }
}

#[test]
fn missing_index() {
    env_logger::init().unwrap_or(());
    let pact = Json::from_str(r#"
      {
        "match": false,
        "comment": "Missing favorite colour",
        "expected" : {
          "method": "POST",
          "path": "/",
          "query": "",
          "headers": {},
          "body": {
            "alligator":{
              "favouriteColours": ["red","blue"]
            }
          }
        },
        "actual": {
          "method": "POST",
          "path": "/",
          "query": "",
          "headers": {},
          "body": {
            "alligator": {
              "favouriteColours": ["red"]
            }
          }
        }
      }
    "#).unwrap();

    let expected = Request::from_json(&pact.find("expected").unwrap(), &PactSpecification::V1_1);
    println!("{:?}", expected);
    let actual = Request::from_json(&pact.find("actual").unwrap(), &PactSpecification::V1_1);
    println!("{:?}", actual);
    let pact_match = pact.find("match").unwrap();
    if pact_match.as_boolean().unwrap() {
       expect!(match_request(expected, actual)).to(be_empty());
    } else {
       expect!(match_request(expected, actual)).to_not(be_empty());
    }
}

#[test]
fn missing_key() {
    env_logger::init().unwrap_or(());
    let pact = Json::from_str(r#"
      {
        "match": false,
        "comment": "Missing key alligator name",
        "expected" : {
          "method": "POST",
          "path": "/",
          "query": "",
          "headers": {},
          "body": {
            "alligator":{
              "name": "Mary",
              "age": 3
            }
          }
        },
        "actual": {
          "method": "POST",
          "path": "/",
          "query": "",
          "headers": {},
          "body": {
            "alligator": {
              "age": 3
            }
          }
        }
      }
    "#).unwrap();

    let expected = Request::from_json(&pact.find("expected").unwrap(), &PactSpecification::V1_1);
    println!("{:?}", expected);
    let actual = Request::from_json(&pact.find("actual").unwrap(), &PactSpecification::V1_1);
    println!("{:?}", actual);
    let pact_match = pact.find("match").unwrap();
    if pact_match.as_boolean().unwrap() {
       expect!(match_request(expected, actual)).to(be_empty());
    } else {
       expect!(match_request(expected, actual)).to_not(be_empty());
    }
}

#[test]
fn non_empty_body_found_when_empty_expected() {
    env_logger::init().unwrap_or(());
    let pact = Json::from_str(r#"
      {
        "match": false,
        "comment": "Non empty body found, when an empty body was expected",
        "expected" : {
          "method": "POST",
          "path": "/",
          "query": "",
          "headers": {"Content-Type": "application/json"},
          "body": null
        },
        "actual": {
          "method": "POST",
          "path": "/",
          "query": "",
          "headers": {"Content-Type": "application/json"},
          "body": {
            "alligator": {
              "age": 3
            }
          }
        }
      }
    "#).unwrap();

    let expected = Request::from_json(&pact.find("expected").unwrap(), &PactSpecification::V1_1);
    println!("{:?}", expected);
    let actual = Request::from_json(&pact.find("actual").unwrap(), &PactSpecification::V1_1);
    println!("{:?}", actual);
    let pact_match = pact.find("match").unwrap();
    if pact_match.as_boolean().unwrap() {
       expect!(match_request(expected, actual)).to(be_empty());
    } else {
       expect!(match_request(expected, actual)).to_not(be_empty());
    }
}

#[test]
fn not_null_found_at_key_when_null_expected() {
    env_logger::init().unwrap_or(());
    let pact = Json::from_str(r#"
      {
        "match": false,
        "comment": "Name should be null",
        "expected" : {
          "method": "POST",
          "path": "/",
          "query": "",
          "headers": {},
          "body": {
            "alligator":{
              "name": null
            }
          }
        },
        "actual": {
          "method": "POST",
          "path": "/",
          "query": "",
          "headers": {},
          "body": {
            "alligator":{
              "name": "Fred"
            }
          }
        }
      }
    "#).unwrap();

    let expected = Request::from_json(&pact.find("expected").unwrap(), &PactSpecification::V1_1);
    println!("{:?}", expected);
    let actual = Request::from_json(&pact.find("actual").unwrap(), &PactSpecification::V1_1);
    println!("{:?}", actual);
    let pact_match = pact.find("match").unwrap();
    if pact_match.as_boolean().unwrap() {
       expect!(match_request(expected, actual)).to(be_empty());
    } else {
       expect!(match_request(expected, actual)).to_not(be_empty());
    }
}

#[test]
fn not_null_found_in_array_when_null_expected() {
    env_logger::init().unwrap_or(());
    let pact = Json::from_str(r#"
      {
        "match": false,
        "comment": "Favourite colours expected to contain null, but not null found",
        "expected" : {
          "method": "POST",
          "path": "/",
          "query": "",
          "headers": {},
          "body": {
            "alligator":{
              "favouriteNumbers": ["1",null,"3"]
            }
          }
        },
        "actual": {
          "method": "POST",
          "path": "/",
          "query": "",
          "headers": {},
          "body": {
            "alligator":{
              "favouriteNumbers": ["1","2","3"]
            }
          }
        }
      }
    "#).unwrap();

    let expected = Request::from_json(&pact.find("expected").unwrap(), &PactSpecification::V1_1);
    println!("{:?}", expected);
    let actual = Request::from_json(&pact.find("actual").unwrap(), &PactSpecification::V1_1);
    println!("{:?}", actual);
    let pact_match = pact.find("match").unwrap();
    if pact_match.as_boolean().unwrap() {
       expect!(match_request(expected, actual)).to(be_empty());
    } else {
       expect!(match_request(expected, actual)).to_not(be_empty());
    }
}

#[test]
fn null_found_at_key_where_not_null_expected() {
    env_logger::init().unwrap_or(());
    let pact = Json::from_str(r#"
      {
        "match": false,
        "comment": "Name should be null",
        "expected" : {
          "method": "POST",
          "path": "/",
          "query": "",
          "headers": {},
          "body": {
            "alligator":{
              "name": "Mary"
            }
          }
        },
        "actual": {
          "method": "POST",
          "path": "/",
          "query": "",
          "headers": {},
          "body": {
            "alligator":{
              "name": null
            }
          }
        }
      }
    "#).unwrap();

    let expected = Request::from_json(&pact.find("expected").unwrap(), &PactSpecification::V1_1);
    println!("{:?}", expected);
    let actual = Request::from_json(&pact.find("actual").unwrap(), &PactSpecification::V1_1);
    println!("{:?}", actual);
    let pact_match = pact.find("match").unwrap();
    if pact_match.as_boolean().unwrap() {
       expect!(match_request(expected, actual)).to(be_empty());
    } else {
       expect!(match_request(expected, actual)).to_not(be_empty());
    }
}

#[test]
fn null_found_in_array_when_not_null_expected() {
    env_logger::init().unwrap_or(());
    let pact = Json::from_str(r#"
      {
        "match": false,
        "comment": "Favourite colours expected to be strings found a null",
        "expected" : {
          "method": "POST",
          "path": "/",
          "query": "",
          "headers": {},
          "body": {
            "alligator":{
              "favouriteNumbers": ["1","2","3"]
            }
          }
        },
        "actual": {
          "method": "POST",
          "path": "/",
          "query": "",
          "headers": {},
          "body": {
            "alligator":{
              "favouriteNumbers": ["1",null,"3"]
            }
          }
        }
      }
    "#).unwrap();

    let expected = Request::from_json(&pact.find("expected").unwrap(), &PactSpecification::V1_1);
    println!("{:?}", expected);
    let actual = Request::from_json(&pact.find("actual").unwrap(), &PactSpecification::V1_1);
    println!("{:?}", actual);
    let pact_match = pact.find("match").unwrap();
    if pact_match.as_boolean().unwrap() {
       expect!(match_request(expected, actual)).to(be_empty());
    } else {
       expect!(match_request(expected, actual)).to_not(be_empty());
    }
}

#[test]
fn number_found_at_key_when_string_expected() {
    env_logger::init().unwrap_or(());
    let pact = Json::from_str(r#"
      {
        "match": false,
        "comment": "Number of feet expected to be string but was number",
        "expected" : {
          "method": "POST",
          "path": "/",
          "query": "",
          "headers": {},
          "body": {
            "alligator":{
              "feet": "4"
            }
          }
        },
        "actual": {
          "method": "POST",
          "path": "/",
          "query": "",
          "headers": {},
          "body": {
            "alligator":{
              "feet": 4
            }
          }
        }
      }
    "#).unwrap();

    let expected = Request::from_json(&pact.find("expected").unwrap(), &PactSpecification::V1_1);
    println!("{:?}", expected);
    let actual = Request::from_json(&pact.find("actual").unwrap(), &PactSpecification::V1_1);
    println!("{:?}", actual);
    let pact_match = pact.find("match").unwrap();
    if pact_match.as_boolean().unwrap() {
       expect!(match_request(expected, actual)).to(be_empty());
    } else {
       expect!(match_request(expected, actual)).to_not(be_empty());
    }
}

#[test]
fn number_found_in_array_when_string_expected() {
    env_logger::init().unwrap_or(());
    let pact = Json::from_str(r#"
      {
        "match": false,
        "comment": "Favourite colours expected to be strings found a number",
        "expected" : {
          "method": "POST",
          "path": "/",
          "query": "",
          "headers": {},
          "body": {
            "alligator":{
              "favouriteNumbers": ["1","2","3"]
            }
          }
        },
        "actual": {
          "method": "POST",
          "path": "/",
          "query": "",
          "headers": {},
          "body": {
            "alligator":{
              "favouriteNumbers": ["1",2,"3"]
            }
          }
        }
      }
    "#).unwrap();

    let expected = Request::from_json(&pact.find("expected").unwrap(), &PactSpecification::V1_1);
    println!("{:?}", expected);
    let actual = Request::from_json(&pact.find("actual").unwrap(), &PactSpecification::V1_1);
    println!("{:?}", actual);
    let pact_match = pact.find("match").unwrap();
    if pact_match.as_boolean().unwrap() {
       expect!(match_request(expected, actual)).to(be_empty());
    } else {
       expect!(match_request(expected, actual)).to_not(be_empty());
    }
}

#[test]
fn plain_text_that_does_not_match() {
    env_logger::init().unwrap_or(());
    let pact = Json::from_str(r#"
      {
        "match": false,
        "comment": "Plain text that does not match",
        "expected" : {
          "method": "POST",
          "path": "/",
          "query": "",
          "headers": { "Content-Type": "text/plain" },
          "body": "alligator named mary"
        },
        "actual": {
          "method": "POST",
          "path": "/",
          "query": "",
          "headers": { "Content-Type": "text/plain" },
          "body": "alligator named fred"
        }
      }
    "#).unwrap();

    let expected = Request::from_json(&pact.find("expected").unwrap(), &PactSpecification::V1_1);
    println!("{:?}", expected);
    let actual = Request::from_json(&pact.find("actual").unwrap(), &PactSpecification::V1_1);
    println!("{:?}", actual);
    let pact_match = pact.find("match").unwrap();
    if pact_match.as_boolean().unwrap() {
       expect!(match_request(expected, actual)).to(be_empty());
    } else {
       expect!(match_request(expected, actual)).to_not(be_empty());
    }
}

#[test]
fn plain_text_that_matches() {
    env_logger::init().unwrap_or(());
    let pact = Json::from_str(r#"
      {
        "match": true,
        "comment": "Plain text that matches",
        "expected" : {
          "method": "POST",
          "path": "/",
          "query": "",
          "headers": { "Content-Type": "text/plain" },
          "body": "alligator named mary"
        },
        "actual": {
          "method": "POST",
          "path": "/",
          "query": "",
          "headers": { "Content-Type": "text/plain" },
          "body": "alligator named mary"
        }
      }
    "#).unwrap();

    let expected = Request::from_json(&pact.find("expected").unwrap(), &PactSpecification::V1_1);
    println!("{:?}", expected);
    let actual = Request::from_json(&pact.find("actual").unwrap(), &PactSpecification::V1_1);
    println!("{:?}", actual);
    let pact_match = pact.find("match").unwrap();
    if pact_match.as_boolean().unwrap() {
       expect!(match_request(expected, actual)).to(be_empty());
    } else {
       expect!(match_request(expected, actual)).to_not(be_empty());
    }
}

#[test]
fn string_found_at_key_when_number_expected() {
    env_logger::init().unwrap_or(());
    let pact = Json::from_str(r#"
      {
        "match": false,
        "comment": "Number of feet expected to be number but was string",
        "expected" : {
          "method": "POST",
          "path": "/",
          "query": "",
          "headers": {},
          "body": {
            "alligator":{
              "feet": 4
            }
          }
        },
        "actual": {
          "method": "POST",
          "path": "/",
          "query": "",
          "headers": {},
          "body": {
            "alligator":{
              "feet": "4"
            }
          }
        }
      }
    "#).unwrap();

    let expected = Request::from_json(&pact.find("expected").unwrap(), &PactSpecification::V1_1);
    println!("{:?}", expected);
    let actual = Request::from_json(&pact.find("actual").unwrap(), &PactSpecification::V1_1);
    println!("{:?}", actual);
    let pact_match = pact.find("match").unwrap();
    if pact_match.as_boolean().unwrap() {
       expect!(match_request(expected, actual)).to(be_empty());
    } else {
       expect!(match_request(expected, actual)).to_not(be_empty());
    }
}

#[test]
fn string_found_in_array_when_number_expected() {
    env_logger::init().unwrap_or(());
    let pact = Json::from_str(r#"
      {
        "match": false,
        "comment": "Favourite Numbers expected to be numbers, but 2 is a string",
        "expected" : {
          "method": "POST",
          "path": "/",
          "query": "",
          "headers": {},
          "body": {
            "alligator":{
              "favouriteNumbers": [1,2,3]
            }
          }
        },
        "actual": {
          "method": "POST",
          "path": "/",
          "query": "",
          "headers": {},
          "body": {
            "alligator":{
              "favouriteNumbers": [1,"2",3]
            }
          }
        }
      }
    "#).unwrap();

    let expected = Request::from_json(&pact.find("expected").unwrap(), &PactSpecification::V1_1);
    println!("{:?}", expected);
    let actual = Request::from_json(&pact.find("actual").unwrap(), &PactSpecification::V1_1);
    println!("{:?}", actual);
    let pact_match = pact.find("match").unwrap();
    if pact_match.as_boolean().unwrap() {
       expect!(match_request(expected, actual)).to(be_empty());
    } else {
       expect!(match_request(expected, actual)).to_not(be_empty());
    }
}

#[test]
fn unexpected_index_with_not_null_value() {
    env_logger::init().unwrap_or(());
    let pact = Json::from_str(r#"
      {
        "match": false,
        "comment": "Unexpected favourite colour",
        "expected" : {
          "method": "POST",
          "path": "/",
          "query": "",
          "headers": {},
          "body": {
            "alligator":{
              "favouriteColours": ["red","blue"]
            }
          }
        },
        "actual": {
          "method": "POST",
          "path": "/",
          "query": "",
          "headers": {},
          "body": {
            "alligator":{
              "favouriteColours": ["red","blue","taupe"]
            }
          }
        }
      }
    "#).unwrap();

    let expected = Request::from_json(&pact.find("expected").unwrap(), &PactSpecification::V1_1);
    println!("{:?}", expected);
    let actual = Request::from_json(&pact.find("actual").unwrap(), &PactSpecification::V1_1);
    println!("{:?}", actual);
    let pact_match = pact.find("match").unwrap();
    if pact_match.as_boolean().unwrap() {
       expect!(match_request(expected, actual)).to(be_empty());
    } else {
       expect!(match_request(expected, actual)).to_not(be_empty());
    }
}

#[test]
fn unexpected_index_with_null_value() {
    env_logger::init().unwrap_or(());
    let pact = Json::from_str(r#"
      {
        "match": false,
        "comment": "Unexpected favourite colour with null value",
        "expected" : {
          "method": "POST",
          "path": "/",
          "query": "",
          "headers": {},
          "body": {
            "alligator":{
              "favouriteColours": ["red","blue"]
            }
          }
        },
        "actual": {
          "method": "POST",
          "path": "/",
          "query": "",
          "headers": {},
          "body": {
            "alligator":{
              "favouriteColours": ["red","blue", null]
            }
          }
        }
      }
    "#).unwrap();

    let expected = Request::from_json(&pact.find("expected").unwrap(), &PactSpecification::V1_1);
    println!("{:?}", expected);
    let actual = Request::from_json(&pact.find("actual").unwrap(), &PactSpecification::V1_1);
    println!("{:?}", actual);
    let pact_match = pact.find("match").unwrap();
    if pact_match.as_boolean().unwrap() {
       expect!(match_request(expected, actual)).to(be_empty());
    } else {
       expect!(match_request(expected, actual)).to_not(be_empty());
    }
}

#[test]
fn unexpected_key_with_not_null_value() {
    env_logger::init().unwrap_or(());
    let pact = Json::from_str(r#"
      {
        "match": false,
        "comment": "Unexpected phone number",
        "expected" : {
          "method": "POST",
          "path": "/",
          "query": "",
          "headers": {},
          "body": {
            "alligator":{
              "name": "Mary"
            }
          }
        },
        "actual": {
          "method": "POST",
          "path": "/",
          "query": "",
          "headers": {},
          "body": {
            "alligator":{
              "name": "Mary",
              "phoneNumber": "12345678"
            }
          }
        }
      }
    "#).unwrap();

    let expected = Request::from_json(&pact.find("expected").unwrap(), &PactSpecification::V1_1);
    println!("{:?}", expected);
    let actual = Request::from_json(&pact.find("actual").unwrap(), &PactSpecification::V1_1);
    println!("{:?}", actual);
    let pact_match = pact.find("match").unwrap();
    if pact_match.as_boolean().unwrap() {
       expect!(match_request(expected, actual)).to(be_empty());
    } else {
       expect!(match_request(expected, actual)).to_not(be_empty());
    }
}

#[test]
fn unexpected_key_with_null_value() {
    env_logger::init().unwrap_or(());
    let pact = Json::from_str(r#"
      {
        "match": false,
        "comment": "Unexpected phone number with null value",
        "expected" : {
          "method": "POST",
          "path": "/",
          "query": "",
          "headers": {},
          "body": {
            "alligator":{
              "name": "Mary"
            }
          }
        },
        "actual": {
          "method": "POST",
          "path": "/",
          "query": "",
          "headers": {},
          "body": {
            "alligator":{
              "name": "Mary",
              "phoneNumber": null
            }
          }
        }
      }
    "#).unwrap();

    let expected = Request::from_json(&pact.find("expected").unwrap(), &PactSpecification::V1_1);
    println!("{:?}", expected);
    let actual = Request::from_json(&pact.find("actual").unwrap(), &PactSpecification::V1_1);
    println!("{:?}", actual);
    let pact_match = pact.find("match").unwrap();
    if pact_match.as_boolean().unwrap() {
       expect!(match_request(expected, actual)).to(be_empty());
    } else {
       expect!(match_request(expected, actual)).to_not(be_empty());
    }
}

#[test]
fn empty_body_no_content_type() {
    env_logger::init().unwrap_or(());
    let pact = Json::from_str(r#"
      {
        "match": true,
        "comment": "Empty body, no content-type",
        "expected" : {
          "method": "POST",
          "path": "/",
          "query": "",
<<<<<<< HEAD
          "body": ""
=======
          "body": null
>>>>>>> a531e45f
        },
        "actual": {
          "method": "POST",
          "path": "/",
          "query": "",
          "headers": {"Content-Type": "application/json"},
<<<<<<< HEAD
          "body": ""
=======
          "body": null
>>>>>>> a531e45f
        }
      }
    "#).unwrap();

    let expected = Request::from_json(&pact.find("expected").unwrap(), &PactSpecification::V1_1);
    println!("{:?}", expected);
    let actual = Request::from_json(&pact.find("actual").unwrap(), &PactSpecification::V1_1);
    println!("{:?}", actual);
    let pact_match = pact.find("match").unwrap();
    if pact_match.as_boolean().unwrap() {
       expect!(match_request(expected, actual)).to(be_empty());
    } else {
       expect!(match_request(expected, actual)).to_not(be_empty());
    }
}

#[test]
fn empty_body() {
    env_logger::init().unwrap_or(());
    let pact = Json::from_str(r#"
      {
        "match": true,
        "comment": "Empty body",
        "expected" : {
          "method": "POST",
          "path": "/",
          "query": "",
          "headers": {"Content-Type": "application/json"},
<<<<<<< HEAD
          "body": ""
=======
          "body": null
>>>>>>> a531e45f
        },
        "actual": {
          "method": "POST",
          "path": "/",
          "query": "",
          "headers": {"Content-Type": "application/json"},
<<<<<<< HEAD
          "body": ""
        }
      }
    "#).unwrap();

    let expected = Request::from_json(&pact.find("expected").unwrap(), &PactSpecification::V1_1);
    println!("{:?}", expected);
    let actual = Request::from_json(&pact.find("actual").unwrap(), &PactSpecification::V1_1);
    println!("{:?}", actual);
    let pact_match = pact.find("match").unwrap();
    if pact_match.as_boolean().unwrap() {
       expect!(match_request(expected, actual)).to(be_empty());
    } else {
       expect!(match_request(expected, actual)).to_not(be_empty());
    }
}

#[test]
fn null_body_no_content_type() {
    env_logger::init().unwrap_or(());
    let pact = Json::from_str(r#"
      {
        "match": true,
        "comment": "NULL body, no content-type",
        "expected" : {
          "method": "POST",
          "path": "/",
          "query": "",
          "body": null
        },
        "actual": {
          "method": "POST",
          "path": "/",
          "query": "",
          "headers": {"Content-Type": "application/json"},
          "body": null
        }
      }
    "#).unwrap();

    let expected = Request::from_json(&pact.find("expected").unwrap(), &PactSpecification::V1_1);
    println!("{:?}", expected);
    let actual = Request::from_json(&pact.find("actual").unwrap(), &PactSpecification::V1_1);
    println!("{:?}", actual);
    let pact_match = pact.find("match").unwrap();
    if pact_match.as_boolean().unwrap() {
       expect!(match_request(expected, actual)).to(be_empty());
    } else {
       expect!(match_request(expected, actual)).to_not(be_empty());
    }
}

#[test]
fn null_body() {
    env_logger::init().unwrap_or(());
    let pact = Json::from_str(r#"
      {
        "match": true,
        "comment": "NULL body",
        "expected" : {
          "method": "POST",
          "path": "/",
          "query": "",
          "headers": {"Content-Type": "application/json"},
          "body": null
        },
        "actual": {
          "method": "POST",
          "path": "/",
          "query": "",
          "headers": {"Content-Type": "application/json"},
=======
>>>>>>> a531e45f
          "body": null
        }
      }
    "#).unwrap();

    let expected = Request::from_json(&pact.find("expected").unwrap(), &PactSpecification::V1_1);
    println!("{:?}", expected);
    let actual = Request::from_json(&pact.find("actual").unwrap(), &PactSpecification::V1_1);
    println!("{:?}", actual);
    let pact_match = pact.find("match").unwrap();
    if pact_match.as_boolean().unwrap() {
       expect!(match_request(expected, actual)).to(be_empty());
    } else {
       expect!(match_request(expected, actual)).to_not(be_empty());
    }
}<|MERGE_RESOLUTION|>--- conflicted
+++ resolved
@@ -1041,22 +1041,14 @@
           "method": "POST",
           "path": "/",
           "query": "",
-<<<<<<< HEAD
-          "body": ""
-=======
           "body": null
->>>>>>> a531e45f
         },
         "actual": {
           "method": "POST",
           "path": "/",
           "query": "",
           "headers": {"Content-Type": "application/json"},
-<<<<<<< HEAD
-          "body": ""
-=======
           "body": null
->>>>>>> a531e45f
         }
       }
     "#).unwrap();
@@ -1085,46 +1077,6 @@
           "path": "/",
           "query": "",
           "headers": {"Content-Type": "application/json"},
-<<<<<<< HEAD
-          "body": ""
-=======
-          "body": null
->>>>>>> a531e45f
-        },
-        "actual": {
-          "method": "POST",
-          "path": "/",
-          "query": "",
-          "headers": {"Content-Type": "application/json"},
-<<<<<<< HEAD
-          "body": ""
-        }
-      }
-    "#).unwrap();
-
-    let expected = Request::from_json(&pact.find("expected").unwrap(), &PactSpecification::V1_1);
-    println!("{:?}", expected);
-    let actual = Request::from_json(&pact.find("actual").unwrap(), &PactSpecification::V1_1);
-    println!("{:?}", actual);
-    let pact_match = pact.find("match").unwrap();
-    if pact_match.as_boolean().unwrap() {
-       expect!(match_request(expected, actual)).to(be_empty());
-    } else {
-       expect!(match_request(expected, actual)).to_not(be_empty());
-    }
-}
-
-#[test]
-fn null_body_no_content_type() {
-    env_logger::init().unwrap_or(());
-    let pact = Json::from_str(r#"
-      {
-        "match": true,
-        "comment": "NULL body, no content-type",
-        "expected" : {
-          "method": "POST",
-          "path": "/",
-          "query": "",
           "body": null
         },
         "actual": {
@@ -1147,42 +1099,4 @@
     } else {
        expect!(match_request(expected, actual)).to_not(be_empty());
     }
-}
-
-#[test]
-fn null_body() {
-    env_logger::init().unwrap_or(());
-    let pact = Json::from_str(r#"
-      {
-        "match": true,
-        "comment": "NULL body",
-        "expected" : {
-          "method": "POST",
-          "path": "/",
-          "query": "",
-          "headers": {"Content-Type": "application/json"},
-          "body": null
-        },
-        "actual": {
-          "method": "POST",
-          "path": "/",
-          "query": "",
-          "headers": {"Content-Type": "application/json"},
-=======
->>>>>>> a531e45f
-          "body": null
-        }
-      }
-    "#).unwrap();
-
-    let expected = Request::from_json(&pact.find("expected").unwrap(), &PactSpecification::V1_1);
-    println!("{:?}", expected);
-    let actual = Request::from_json(&pact.find("actual").unwrap(), &PactSpecification::V1_1);
-    println!("{:?}", actual);
-    let pact_match = pact.find("match").unwrap();
-    if pact_match.as_boolean().unwrap() {
-       expect!(match_request(expected, actual)).to(be_empty());
-    } else {
-       expect!(match_request(expected, actual)).to_not(be_empty());
-    }
 }